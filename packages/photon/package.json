{
  "name": "@prisma/photon",
  "version": "0.0.196",
  "main": "dist/index.js",
  "types": "dist/index.d.ts",
  "license": "Apache-2.0",
  "scripts": {
    "tsc": "tsc -d",
    "build": "yarn lint && yarn tsc && yarn ncc:runtime",
    "test": "jest",
    "precommit": "lint-staged && jest",
    "ncc:runtime": "node scripts/build-runtime.js",
    "install": "node scripts/download.js || echo \"\"",
    "prepublishOnly": "yarn build",
    "build:browser": "webpack -c scripts/webpack.browser.config.js --verbose",
    "lint": "tslint -c tslint.json 'src/**/*.ts' --fix",
    "update-deps": "yarn upgrade --latest --scope @prisma"
  },
  "lint-staged": {
    "src/**/*.{ts,tsx}": [
      "tslint --project tsconfig.json -c tslint.json --fix",
      "prettier --write"
    ]
  },
  "prisma": {
    "version": "latest"
  },
  "files": [
    "runtime/*.js",
    "runtime/*.d.ts",
    "runtime/**/*.js",
    "runtime/**/*.d.ts",
    "runtime/utils/*",
    "runtime/dist/*",
    "browser-runtime",
    "dist",
    "scripts"
  ],
  "devDependencies": {
<<<<<<< HEAD
    "@prisma/lift": "^0.0.173",
=======
    "@prisma/lift": "^0.0.172",
>>>>>>> 1c44ae6e
    "@types/debug": "^4.1.4",
    "@types/fs-extra": "^7.0.0",
    "@types/jest": "^24.0.13",
    "@types/js-levenshtein": "^1.1.0",
    "@types/node": "^12.0.4",
    "@types/node-fetch": "^2.3.4",
    "@zeit/ncc": "^0.20.4",
    "benchmark": "^2.1.4",
    "declaration-bundler-webpack-plugin": "^1.0.3",
    "del": "^4.1.1",
    "get-own-enumerable-property-symbols": "^3.0.0",
    "jest": "^24.8.0",
    "lint-staged": "^8.1.7",
    "optimize-css-assets-webpack-plugin": "^5.0.1",
    "prettier": "^1.17.1",
    "source-map-loader": "^0.2.4",
    "ts-jest": "^24.0.2",
    "ts-loader": "^6.0.2",
    "ts-node": "^8.2.0",
    "tslint": "^5.17.0",
    "tslint-config-prettier": "^1.18.0",
    "typescript": "^3.5.3",
    "webpack": "5.0.0-alpha.14",
    "webpack-cli": "4.0.0-alpha-4"
  },
  "peerDependencies": {
    "@prisma/lift": "*"
  },
  "dependencies": {
    "@apexearth/copy": "^1.4.2",
    "@prisma/cli": "0.0.38",
    "@prisma/engine-core": "0.0.69",
    "@prisma/fetch-engine": "^0.1.3",
    "chalk": "^2.4.2",
    "cpy": "^7.3.0",
    "dotenv": "^8.0.0",
    "flat-map-polyfill": "^0.3.8",
    "fs-monkey": "^0.3.3",
    "indent-string": "^4.0.0",
    "is-obj": "^2.0.0",
    "is-regexp": "^2.1.0",
    "js-levenshtein": "^1.1.6",
    "make-dir": "^3.0.0",
    "node-fetch": "^2.6.0",
    "pluralize": "^8.0.0",
    "set-value": "^3.0.1",
    "stacktrace-parser": "0.1.6",
    "strip-ansi": "^5.2.0",
    "strip-indent": "^3.0.0",
    "terminal-link": "^1.3.0",
    "wtfnode": "0.8.0"
  }
}<|MERGE_RESOLUTION|>--- conflicted
+++ resolved
@@ -37,11 +37,7 @@
     "scripts"
   ],
   "devDependencies": {
-<<<<<<< HEAD
     "@prisma/lift": "^0.0.173",
-=======
-    "@prisma/lift": "^0.0.172",
->>>>>>> 1c44ae6e
     "@types/debug": "^4.1.4",
     "@types/fs-extra": "^7.0.0",
     "@types/jest": "^24.0.13",
