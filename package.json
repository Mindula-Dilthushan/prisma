{
  "private": true,
  "license": "Apache-2.0",
  "maintainers": [
    "Joël Galeran <galeran@prisma.io>",
    "Pierre-Antoine Mills <mills@prisma.io>"
  ],
  "engines": {
    "node": ">=12.6"
  },
  "scripts": {
    "setup": "ts-node scripts/setup.ts",
    "build": "ts-node scripts/setup.ts --build",
    "watch": "pnpm -r run dev && WATCH=true pnpm -r run dev --parallel --stream",
    "publish-all-dryrun": "ts-node scripts/ci/publish.ts --publish --dry-run",
    "publish-all": "ts-node scripts/ci/publish.ts --publish",
    "bump-engines": "ts-node scripts/bump-engines.ts",
    "test": "ts-node scripts/ci/publish.ts --test",
    "all": "ts-node scripts/ci/all.ts",
    "status": "ts-node scripts/ci/publish.ts --status",
    "pull": "ts-node scripts/ci/publish.ts --pull",
    "preinstall": "node ./scripts/only-allow-pnpm.js pnpm",
    "precommit-all": "ts-node scripts/lint.ts --staged",
    "eslint": "eslint",
    "lint": "ts-node scripts/lint.ts",
    "bench": "ts-node scripts/bench.ts | tee output.txt",
    "prepare": "is-ci || husky install"
  },
  "devDependencies": {
    "@sindresorhus/slugify": "1.1.2",
    "@slack/webhook": "6.0.0",
    "@types/benchmark": "2.1.1",
    "@types/glob": "7.1.4",
    "@types/graphviz": "0.0.34",
    "@types/node": "14.17.21",
    "@types/redis": "2.8.32",
<<<<<<< HEAD
    "@types/resolve": "1.20.1",
    "@typescript-eslint/eslint-plugin": "4.29.3",
    "@typescript-eslint/parser": "4.29.3",
=======
    "@typescript-eslint/eslint-plugin": "4.31.2",
    "@typescript-eslint/parser": "4.31.2",
>>>>>>> 07d09182
    "arg": "5.0.1",
    "assert": "^2.0.0",
    "assert-browserify": "^2.0.0",
    "base64-js": "^1.5.1",
    "batching-toposort": "1.2.0",
    "benchmark": "2.1.4",
    "browserify-cipher": "^1.0.1",
    "browserify-fs": "1.0.0",
    "browserify-sign": "^4.2.1",
    "browserify-zlib": "^0.2.0",
    "buffer": "^6.0.3",
    "builtin-status-codes": "^3.0.0",
    "chalk": "4.1.2",
    "chokidar": "^3.5.2",
    "console-browserify": "^1.2.0",
    "constants-browserify": "^1.0.0",
    "create-ecdh": "^4.0.4",
    "create-hash": "^1.2.0",
    "create-hmac": "^1.1.7",
    "crypto-browserify": "3.12.0",
    "diffie-hellman": "^5.0.3",
    "domain-browser": "^4.22.0",
    "es6-object-assign": "^1.1.0",
    "esbuild": "0.13.3",
    "esbuild-register": "3.0.0",
    "eslint": "7.32.0",
    "eslint-config-prettier": "8.3.0",
    "eslint-plugin-eslint-comments": "3.2.0",
    "eslint-plugin-jest": "24.4.2",
    "eslint-plugin-prettier": "4.0.0",
    "eventemitter3": "^4.0.7",
    "events": "^3.3.0",
    "execa": "5.1.1",
    "fake-fs": "^0.5.0",
    "fs-monkey": "1.0.3",
    "glob": "7.1.7",
    "globby": "11.0.4",
    "graphviz": "0.0.9",
    "https-browserify": "^1.0.0",
    "husky": "7.0.2",
    "ieee754": "^1.2.1",
    "inherits": "^2.0.4",
    "is-ci": "3.0.0",
    "level-filesystem": "^1.2.0",
    "level-js": "1.2.0",
    "levelup": "0.18.6",
    "memfs": "^3.2.4",
    "node-fetch": "2.6.2",
    "object-is": "^1.1.5",
    "os-browserify": "^0.3.0",
    "p-map": "4.0.0",
    "p-reduce": "2.1.0",
    "p-retry": "4.6.1",
<<<<<<< HEAD
    "path-browserify": "^1.0.1",
    "pbkdf2": "^3.1.2",
    "prettier": "2.3.2",
    "process": "^0.11.10",
    "public-encrypt": "^4.0.3",
    "punycode": "^2.1.1",
    "querystring": "^0.2.1",
    "querystring-es3": "^0.2.1",
    "randombytes": "^2.1.0",
    "randomfill": "^1.0.4",
    "readable-stream": "^3.6.0",
=======
    "prettier": "2.4.1",
>>>>>>> 07d09182
    "redis": "3.1.2",
    "redis-lock": "0.1.4",
    "resolve": "1.20.0",
    "safe-buffer": "^5.2.1",
    "semver": "7.3.5",
    "spdx-exceptions": "^2.3.0",
    "spdx-license-ids": "^3.0.10",
    "staged-git-files": "1.2.0",
    "stream-browserify": "^3.0.0",
    "stream-http": "^3.2.0",
    "string_decoder": "^1.3.0",
    "timers-browserify": "^2.0.12",
    "ts-node": "10.2.1",
<<<<<<< HEAD
    "ts-toolbelt": "9.6.0",
    "tty-browserify": "^0.0.1",
    "typescript": "4.3.5",
    "url": "^0.11.0",
    "util": "^0.12.4",
    "vm-browserify": "^1.1.2",
    "xtend": "^4.0.2"
=======
    "typescript": "4.4.3"
>>>>>>> 07d09182
  }
}<|MERGE_RESOLUTION|>--- conflicted
+++ resolved
@@ -34,14 +34,9 @@
     "@types/graphviz": "0.0.34",
     "@types/node": "14.17.21",
     "@types/redis": "2.8.32",
-<<<<<<< HEAD
     "@types/resolve": "1.20.1",
-    "@typescript-eslint/eslint-plugin": "4.29.3",
-    "@typescript-eslint/parser": "4.29.3",
-=======
     "@typescript-eslint/eslint-plugin": "4.31.2",
     "@typescript-eslint/parser": "4.31.2",
->>>>>>> 07d09182
     "arg": "5.0.1",
     "assert": "^2.0.0",
     "assert-browserify": "^2.0.0",
@@ -95,10 +90,8 @@
     "p-map": "4.0.0",
     "p-reduce": "2.1.0",
     "p-retry": "4.6.1",
-<<<<<<< HEAD
     "path-browserify": "^1.0.1",
     "pbkdf2": "^3.1.2",
-    "prettier": "2.3.2",
     "process": "^0.11.10",
     "public-encrypt": "^4.0.3",
     "punycode": "^2.1.1",
@@ -107,9 +100,7 @@
     "randombytes": "^2.1.0",
     "randomfill": "^1.0.4",
     "readable-stream": "^3.6.0",
-=======
     "prettier": "2.4.1",
->>>>>>> 07d09182
     "redis": "3.1.2",
     "redis-lock": "0.1.4",
     "resolve": "1.20.0",
@@ -123,16 +114,12 @@
     "string_decoder": "^1.3.0",
     "timers-browserify": "^2.0.12",
     "ts-node": "10.2.1",
-<<<<<<< HEAD
     "ts-toolbelt": "9.6.0",
     "tty-browserify": "^0.0.1",
-    "typescript": "4.3.5",
     "url": "^0.11.0",
     "util": "^0.12.4",
     "vm-browserify": "^1.1.2",
-    "xtend": "^4.0.2"
-=======
+    "xtend": "^4.0.2",
     "typescript": "4.4.3"
->>>>>>> 07d09182
   }
 }