--- conflicted
+++ resolved
@@ -42,17 +42,10 @@
     "@prisma/sdk": "*"
   },
   "dependencies": {
-<<<<<<< HEAD
     "@prisma/fetch-engine": "workspace:0.3.11",
     "@prisma/get-platform": "workspace:0.1.9",
     "@prisma/ink-components": "workspace:0.0.10",
-    "@prisma/studio-server": "0.146.0",
-=======
-    "@prisma/fetch-engine": "0.3.8",
-    "@prisma/get-platform": "0.1.6",
-    "@prisma/ink-components": "0.0.7",
     "@prisma/studio-server": "0.147.0",
->>>>>>> f5e12568
     "@types/execa": "2.0.0",
     "adm-zip": "0.4.13",
     "ansi-escapes": "4.2.1",
