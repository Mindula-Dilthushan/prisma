import { Command, arg, format, HelpError, getSchemaPath, isError } from '@prisma/cli'
import chalk from 'chalk'
import logUpdate from 'log-update'
import { missingGeneratorMessage } from '@prisma/lift'
import { getGenerators } from '@prisma/sdk'
import { formatms } from './utils/formatms'
import { simpleDebounce } from './utils/simpleDebounce'
import fs from 'fs'
import path from 'path'
const pkg = eval(`require('../package.json')`)

/**
 * $ prisma generate
 */
export class Generate implements Command {
  public static new(): Generate {
    return new Generate()
  }

  // static help template
  private static help = format(`
    Generate the Prisma Client.

    ${chalk.bold('Usage')}

      prisma2 generate

    ${chalk.bold('Flags')}

      --watch    Watches the Prisma project file
  `)

  private logText = ''

  private runGenerate = simpleDebounce(async ({ generators, watchMode }) => {
    const message: string[] = []

    for (const generator of generators) {
      const toStr = generator.options!.generator.output!
        ? chalk.dim(` to .${path.sep}${path.relative(process.cwd(), generator.options!.generator.output!)}`)
        : ''
      const name = generator.manifest ? generator.manifest.prettyName : generator.options!.generator.provider
      if (
        generator.manifest?.version &&
        generator.manifest?.version !== pkg.version &&
        generator.options?.generator.provider === 'prisma-client-js'
      ) {
        message.push(
          `${chalk.bold.yellowBright('⚠️')} ${chalk.bold(
            `@prisma/client@${generator.manifest?.version}`,
          )} is not compatible with ${chalk.bold(`prisma2@${pkg.version}`)}. Their versions need to be equal.`,
        )
      }
      message.push(`Generated ${chalk.bold(name!)}${toStr}`)
      const before = Date.now()
      await generator.generate()
      if (!watchMode) {
        generator.stop()
      }
      const after = Date.now()
      message.push(`Done in ${formatms(after - before)}`)
    }

    this.logText += message.join('\n')
  })

  // parse arguments
  public async parse(argv: string[], minimalOutput = false): Promise<string | Error> {
    // parse the arguments according to the spec
    const args = arg(argv, {
<<<<<<< HEAD
      '--help': Boolean,
      '-h': '--help',
=======
>>>>>>> 1f40703c
      '--watch': Boolean,
    })
    if (isError(args)) {
      return this.help(args.message)
    }
    if (args['--help']) {
      return this.help()
    }

    const watchMode = args['--watch']

    const datamodelPath = await getSchemaPath()
    if (!datamodelPath) {
      throw new Error(`Can't find schema.prisma`) // TODO: Add this into a central place in getSchemaPath() as an arg
    }

    const generators = await getGenerators({
      schemaPath: datamodelPath,
      printDownloadProgress: !watchMode,
      version: pkg.prisma.version,
      cliVersion: pkg.version,
    })

    if (generators.length === 0) {
      console.error(missingGeneratorMessage)
    }

    const watchingText = `\n${chalk.green('Watching...')} ${chalk.dim(datamodelPath)}\n`

    if (watchMode) {
      logUpdate(watchingText)

      fs.watch(datamodelPath, async eventType => {
        if (eventType === 'change') {
          logUpdate(`\n${chalk.green('Building...')}\n${this.logText}`)
          await this.runGenerate({ generators, watchMode })
          logUpdate(watchingText + '\n' + this.logText)
        }
      })
    }

    await this.runGenerate({ generators, watchMode })
    watchMode ? logUpdate(watchingText + '\n' + this.logText) : logUpdate(this.logText)

    if (watchMode) await new Promise(r => null)

    return ''
  }

  // help message
  public help(error?: string): string | HelpError {
    if (error) {
      return new HelpError(`\n${chalk.bold.red(`!`)} ${error}\n${Generate.help}`)
    }
    return Generate.help
  }
}<|MERGE_RESOLUTION|>--- conflicted
+++ resolved
@@ -68,11 +68,8 @@
   public async parse(argv: string[], minimalOutput = false): Promise<string | Error> {
     // parse the arguments according to the spec
     const args = arg(argv, {
-<<<<<<< HEAD
       '--help': Boolean,
       '-h': '--help',
-=======
->>>>>>> 1f40703c
       '--watch': Boolean,
     })
     if (isError(args)) {
