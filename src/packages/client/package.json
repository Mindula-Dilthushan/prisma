--- conflicted
+++ resolved
@@ -109,12 +109,8 @@
     "lint-staged": "10.5.3",
     "make-dir": "3.1.0",
     "mariadb": "2.5.2",
-<<<<<<< HEAD
-    "mssql": "6.3.0",
+    "mssql": "6.3.1",
     "ncp": "^2.0.0",
-=======
-    "mssql": "6.3.1",
->>>>>>> 4832e5c7
     "pg": "8.5.1",
     "pkg-up": "3.1.0",
     "pluralize": "8.0.0",
