--- conflicted
+++ resolved
@@ -263,10 +263,10 @@
 `})
 
 const commonCodeMJS = ({
-                        runtimePath,
-                        clientVersion,
-                        engineVersion,
-                      }: CommonCodeParams): string => `
+  runtimePath,
+  clientVersion,
+  engineVersion,
+}: CommonCodeParams): string => `
 import {
   PrismaClientKnownRequestError,
   PrismaClientUnknownRequestError,
@@ -333,11 +333,8 @@
 interface Generatable {
   toJS?(): string
   toTS(): string
-<<<<<<< HEAD
   toMJS?(): string
-=======
   toTSWithoutNamespace?(): string
->>>>>>> 36ecc43c
 }
 
 export class TSClient implements Generatable {
@@ -347,8 +344,7 @@
     this.dmmfString = escapeJson(JSON.stringify(options.document))
     this.dmmf = new DMMFClass(klona(options.document))
   }
-  public toJS(): string {
-    // 'document' is being printed into the file as "dmmf"
+  private getConfig(): Omit<GetPrismaClientOptions, 'document' | 'dirname'> {
     const {
       generator,
       sqliteDatasourceOverrides,
@@ -362,7 +358,7 @@
       schemaEnvPath: envPaths.schemaEnvPath && path.relative(outputDir, envPaths.schemaEnvPath)
     }
 
-    const config: Omit<GetPrismaClientOptions, 'document' | 'dirname'> = {
+    return {
       generator,
       relativeEnvPaths,
       sqliteDatasourceOverrides,
@@ -372,6 +368,11 @@
       datasourceNames: this.options.datasources.map(d => d.name)
     }
 
+  }
+  public toJS(): string {
+    const config = this.getConfig()
+
+    // 'document' is being printed into the file as "dmmf"
     return `${commonCodeJS(this.options)}
 
 /**
@@ -531,28 +532,7 @@
 `, 2)}}`
   }
   public toMJS(): string {
-    // 'document' is being printed into the file as "dmmf"
-    const {
-      generator,
-      sqliteDatasourceOverrides,
-      outputDir,
-      schemaDir,
-    } = this.options
-    const schemaPath = path.join(schemaDir, 'prisma.schema')
-    const envPaths = getEnvPaths(schemaPath, { cwd: outputDir })
-    const relativeEnvPaths = {
-      rootEnvPath: envPaths.rootEnvPath && path.relative(outputDir, envPaths.rootEnvPath),
-      schemaEnvPath: envPaths.schemaEnvPath && path.relative(outputDir, envPaths.schemaEnvPath)
-    }
-
-    const config: Omit<GetPrismaClientOptions, 'document' | 'dirname'> = {
-      generator,
-      relativeEnvPaths,
-      sqliteDatasourceOverrides,
-      relativePath: path.relative(outputDir, schemaDir),
-      clientVersion: this.options.clientVersion,
-      engineVersion: this.options.engineVersion,
-    }
+    const config = this.getConfig()
 
     return `${commonCodeMJS(this.options)}
 
@@ -563,10 +543,10 @@
 
 ${this.options.platforms
         ? this.options.platforms
-            .map((p) => `path.join(__dirname, 'query-engine-${p}');`)
-            .join('\n')
+          .map((p) => `path.join(__dirname, 'query-engine-${p}');`)
+          .join('\n')
         : ''
-    }
+      }
 
 /**
  * Annotation for \`node-file-trace\`
@@ -581,12 +561,12 @@
 function makeEnum(x) { return x; }
 
 ${new Enum({
-      name: 'ModelName',
-      values: this.dmmf.mappings.modelOperations.map((m) => m.model)
-    }).toJS()}
-
-${this.dmmf.schema.enums.map((type) => new Enum(type).toMJS()).join('\n\n')}
-
+        name: 'ModelName',
+        values: this.dmmf.mappings.modelOperations.map((m) => m.model)
+      }, true).toJS()}
+
+${this.dmmf.schema.enumTypes.prisma.map((type) => new Enum(type, true).toMJS()).join('\n\n')}
+${this.dmmf.schema.enumTypes.model?.map((type) => new Enum(type, false).toMJS()).join('\n\n') ?? ''}
 
 /**
  * DMMF
